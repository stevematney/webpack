--- conflicted
+++ resolved
@@ -21,38 +21,22 @@
 
 		it("sets file system accuracy to 1 for granular modification timestamp", () => {
 			env.plugin.applyMtime(1483819067001);
-<<<<<<< HEAD
-			expect(env.plugin.FS_ACCURENCY).toBe(1);
-=======
-			env.plugin.FS_ACCURACY.should.be.exactly(1);
->>>>>>> 4c25bfba
+			expect(env.plugin.FS_ACCURACY).toBe(1);
 		});
 
 		it("sets file system accuracy to 10 for moderately granular modification timestamp", () => {
 			env.plugin.applyMtime(1483819067004);
-<<<<<<< HEAD
-			expect(env.plugin.FS_ACCURENCY).toBe(10);
-=======
-			env.plugin.FS_ACCURACY.should.be.exactly(10);
->>>>>>> 4c25bfba
+			expect(env.plugin.FS_ACCURACY).toBe(10);
 		});
 
 		it("sets file system accuracy to 100 for moderately coarse modification timestamp", () => {
 			env.plugin.applyMtime(1483819067040);
-<<<<<<< HEAD
-			expect(env.plugin.FS_ACCURENCY).toBe(100);
-=======
-			env.plugin.FS_ACCURACY.should.be.exactly(100);
->>>>>>> 4c25bfba
+			expect(env.plugin.FS_ACCURACY).toBe(100);
 		});
 
 		it("sets file system accuracy to 1000 for coarse modification timestamp", () => {
 			env.plugin.applyMtime(1483819067400);
-<<<<<<< HEAD
-			expect(env.plugin.FS_ACCURENCY).toBe(1000);
-=======
-			env.plugin.FS_ACCURACY.should.be.exactly(1000);
->>>>>>> 4c25bfba
+			expect(env.plugin.FS_ACCURACY).toBe(1000);
 		});
 	});
 });