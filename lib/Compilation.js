--- conflicted
+++ resolved
@@ -35,11 +35,7 @@
 const Queue = require("./util/Queue");
 const SortableSet = require("./util/SortableSet");
 const GraphHelpers = require("./GraphHelpers");
-<<<<<<< HEAD
-const SingleEntryDependency = require("./dependencies/SingleEntryDependency");
-=======
 const ModuleDependency = require("./dependencies/ModuleDependency");
->>>>>>> da823fc5
 
 /** @typedef {import("./Module")} Module */
 /** @typedef {import("./Compiler")} Compiler */
@@ -52,20 +48,12 @@
 /** @typedef {import("./DependenciesBlock")} DependenciesBlock */
 /** @typedef {import("./AsyncDependenciesBlock")} AsyncDependenciesBlock */
 
-<<<<<<< HEAD
-/** @typedef {SingleEntryDependency|MultiEntryDependency|DllEntryDependency} PossibleEntryDependencies */
-=======
 // TODO use @callback
->>>>>>> da823fc5
 /** @typedef {{[assetName: string]: Source}} CompilationAssets */
 /** @typedef {(err: Error|null, result?: Module) => void } ModuleCallback */
 /** @typedef {(err?: Error|null, result?: Module) => void } ModuleChainCallback */
 /** @typedef {(module: Module) => void} OnModuleCallback */
-<<<<<<< HEAD
-/** @typedef {(err?: Error|null) => void} CompilationSealCallback */
-=======
 /** @typedef {(err?: Error|null) => void} Callback */
->>>>>>> da823fc5
 /** @typedef {{apply: (dep: Dependency, source: Source, runtime: RuntimeTemplate) => void}} DependencyTemplate */
 /** @typedef {(d: Dependency) => any} DepBlockVarDependenciesCallback */
 /** @typedef {new (...args: any[]) => Dependency} DepConstructor */
@@ -368,11 +356,7 @@
 
 			// TODO the following hooks are weirdly located here
 			// TODO move them for webpack 5
-<<<<<<< HEAD
-			/** @type {SyncHook<string, Module>} */
-=======
 			/** @type {SyncHook<object, Module>} */
->>>>>>> da823fc5
 			normalModuleLoader: new SyncHook(["loaderContext", "module"]),
 
 			/** @type {SyncBailHook<Chunk[]>} */
@@ -464,11 +448,7 @@
 		this.dependencyTemplates = new Map();
 		this.dependencyTemplates.set("hash", "");
 		this.childrenCounters = {};
-<<<<<<< HEAD
-		/** @type {Set<number>} */
-=======
 		/** @type {Set<number|string>} */
->>>>>>> da823fc5
 		this.usedChunkIds = null;
 		/** @type {Set<number>} */
 		this.usedModuleIds = null;
@@ -476,19 +456,11 @@
 		this.fileTimestamps = undefined;
 		/** @type {Map<string, number>=} */
 		this.contextTimestamps = undefined;
-<<<<<<< HEAD
-		/** @type {Set} */
-		this.compilationDependencies = undefined;
-		/** @private @type {Map<Module, any>} */
-		this._buildingModules = new Map();
-		/** @private @type {Map<Module, any>} */
-=======
 		/** @type {Set<string>} */
 		this.compilationDependencies = undefined;
 		/** @private @type {Map<Module, Callback[]>} */
 		this._buildingModules = new Map();
 		/** @private @type {Map<Module, Callback[]>} */
->>>>>>> da823fc5
 		this._rebuildingModules = new Map();
 	}
 
@@ -497,11 +469,6 @@
 	}
 
 	/**
-<<<<<<< HEAD
-	 * @param {Module} module module to be added that was created
-	 * @param {any=} cacheGroup cacheGroup it is apart of
-	 * @returns {{module: Module, issuer: boolean, build: boolean, dependencies: boolean}} returns meta about whether or not the module had built
-=======
 	 * @typedef {Object} AddModuleResult
 	 * @property {Module} module the added or existing module
 	 * @property {boolean} issuer was this the first request for this module
@@ -513,7 +480,6 @@
 	 * @param {Module} module module to be added that was created
 	 * @param {any=} cacheGroup cacheGroup it is apart of
 	 * @returns {AddModuleResult} returns meta about whether or not the module had built
->>>>>>> da823fc5
 	 * had an issuer, or any dependnecies
 	 */
 	addModule(module, cacheGroup) {
@@ -592,11 +558,7 @@
 
 	/**
 	 * @param {Module} module module with its callback list
-<<<<<<< HEAD
-	 * @param {any} callback the callback function
-=======
 	 * @param {Callback} callback the callback function
->>>>>>> da823fc5
 	 * @returns {void}
 	 */
 	waitForBuildingFinished(module, callback) {
@@ -615,13 +577,8 @@
 	 * @param {boolean} optional optional flag
 	 * @param {Module=} origin origin module this module build was requested from
 	 * @param {Dependency[]=} dependencies optional dependencies from the module to be built
-<<<<<<< HEAD
-	 * @param {any} thisCallback the callback
-	 * @returns {any} returns the callback function with results
-=======
 	 * @param {TODO} thisCallback the callback
 	 * @returns {TODO} returns the callback function with results
->>>>>>> da823fc5
 	 */
 	buildModule(module, optional, origin, dependencies, thisCallback) {
 		let callbackList = this._buildingModules.get(module);
@@ -744,11 +701,7 @@
 	 * @param {Module} module module to add deps to
 	 * @param {SortedDependency[]} dependencies set of sorted dependencies to iterate through
 	 * @param {(boolean|null)=} bail whether to bail or not
-<<<<<<< HEAD
-	 * @param {any} cacheGroup optional cacheGroup
-=======
 	 * @param {TODO} cacheGroup optional cacheGroup
->>>>>>> da823fc5
 	 * @param {boolean} recursive whether it is recursive traversal
 	 * @param {function} callback callback for when dependencies are finished being added
 	 * @returns {void}
@@ -925,11 +878,7 @@
 	 * @param {Dependency} dependency dependency used to create Module chain
 	 * @param {OnModuleCallback} onModule function invoked on modules creation
 	 * @param {ModuleChainCallback} callback callback for when module chain is complete
-<<<<<<< HEAD
-	 * @returns {void|never} will throw if dependency instance is not a valid Dependency
-=======
 	 * @returns {void} will throw if dependency instance is not a valid Dependency
->>>>>>> da823fc5
 	 */
 	_addModuleChain(context, dependency, onModule, callback) {
 		const start = this.profile && Date.now();
@@ -1046,11 +995,7 @@
 	/**
 	 *
 	 * @param {string} context context path for entry
-<<<<<<< HEAD
-	 * @param {PossibleEntryDependencies} entry entry dependency being created
-=======
 	 * @param {Dependency} entry entry dependency being created
->>>>>>> da823fc5
 	 * @param {string} name name of entry
 	 * @param {ModuleCallback} callback callback function
 	 * @returns {void} returns
@@ -1062,11 +1007,7 @@
 			module: null
 		};
 
-<<<<<<< HEAD
-		if (entry instanceof SingleEntryDependency) {
-=======
 		if (entry instanceof ModuleDependency) {
->>>>>>> da823fc5
 			slot.request = entry.request;
 		}
 
@@ -1095,11 +1036,7 @@
 
 	/**
 	 * @param {string} context context path string
-<<<<<<< HEAD
-	 * @param {PossibleEntryDependencies} dependency dep used to create module
-=======
 	 * @param {Dependency} dependency dep used to create module
->>>>>>> da823fc5
 	 * @param {ModuleCallback} callback module callback sending module up a level
 	 * @returns {void}
 	 */
@@ -1181,11 +1118,7 @@
 	}
 
 	/**
-<<<<<<< HEAD
-	 * @param {CompilationSealCallback} callback signals when the seal method is finishes
-=======
 	 * @param {Callback} callback signals when the seal method is finishes
->>>>>>> da823fc5
 	 * @returns {void}
 	 */
 	seal(callback) {
@@ -1373,11 +1306,7 @@
 	}
 
 	/**
-<<<<<<< HEAD
-	 * @param {any} groupOptions options provided for group
-=======
 	 * @param {TODO} groupOptions options provided for group
->>>>>>> da823fc5
 	 * @param {Module} module module in question
 	 * @param {DependencyLocation} loc source location reference
 	 * @param {string} request request string
@@ -1956,15 +1885,6 @@
 
 		const blocks = block.blocks;
 		for (let indexBlock = 0; indexBlock < blocks.length; indexBlock++) {
-<<<<<<< HEAD
-			// Grab all chunks from the first Block's AsyncDepBlock
-			const chunks = blocks[indexBlock].chunkGroup.chunks;
-			// For each chunk in chunkGroup
-			for (let indexChunk = 0; indexChunk < chunks.length; indexChunk++) {
-				const iteratedChunk = chunks[indexChunk];
-				block.chunkGroup.removeChunk(iteratedChunk);
-				block.chunkGroup.removeParent(iteratedChunk);
-=======
 			const asyncBlock = blocks[indexBlock];
 			// Grab all chunks from the first Block's AsyncDepBlock
 			const chunks = asyncBlock.chunkGroup.chunks;
@@ -1973,7 +1893,6 @@
 				const iteratedChunk = chunks[indexChunk];
 				asyncBlock.chunkGroup.removeChunk(iteratedChunk);
 				asyncBlock.chunkGroup.removeParent(iteratedChunk);
->>>>>>> da823fc5
 				// Recurse
 				this.removeChunkFromDependencies(block, iteratedChunk);
 			}
@@ -2036,11 +1955,7 @@
 	}
 
 	applyChunkIds() {
-<<<<<<< HEAD
-		/** @type {Set<number|string>} */
-=======
 		/** @type {Set<number>} */
->>>>>>> da823fc5
 		const usedIds = new Set();
 
 		// Get used ids from usedChunkIds property (i. e. from records)
@@ -2263,11 +2178,7 @@
 	}
 
 	/**
-<<<<<<< HEAD
-	 * @param {TODO} update //TODO (update hash function?)
-=======
 	 * @param {string} update extra information
->>>>>>> da823fc5
 	 * @returns {void}
 	 */
 	modifyHash(update) {
@@ -2366,11 +2277,7 @@
 	/**
 	 * @param {string} filename used to get asset path with hash
 	 * @param {TODO=} data // TODO: figure out this param type
-<<<<<<< HEAD
-	 * @returns {TODO} figure out this return type
-=======
 	 * @returns {string} interpolated path
->>>>>>> da823fc5
 	 */
 	getPath(filename, data) {
 		data = data || {};
