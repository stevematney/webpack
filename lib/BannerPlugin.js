/*
 MIT License http://www.opensource.org/licenses/mit-license.php
 Author Tobias Koppers @sokra
 */

"use strict";

const ConcatSource = require("webpack-sources").ConcatSource;
const ModuleFilenameHelpers = require("./ModuleFilenameHelpers");
const Template = require("./Template");

const validateOptions = require("schema-utils");
const schema = require("../schemas/plugins/BannerPlugin.json");

const wrapComment = (str) => {
	if(!str.includes("\n")) return Template.toComment(str);
	return `/*!\n * ${str.replace(/\*\//g, "* /").split("\n").join("\n * ")}\n */`;
};

class BannerPlugin {
	constructor(options) {
		if(arguments.length > 1)
			throw new Error("BannerPlugin only takes one argument (pass an options object)");

		validateOptions(schema, options, "Banner Plugin");

		if(typeof options === "string")
			options = {
				banner: options
			};
		this.options = options || {};
		this.banner = this.options.raw ? options.banner : wrapComment(options.banner);
	}

	apply(compiler) {
		const options = this.options;
		const banner = this.banner;

		compiler.hooks.compilation.tap("BannerPlugin", (compilation) => {
			compilation.hooks.optimizeChunkAssets.tap("BannerPlugin", (chunks) => {
				chunks.forEach((chunk) => {
					if(options.entryOnly && !chunk.isInitial()) return;
					chunk.files
						.filter(ModuleFilenameHelpers.matchObject.bind(undefined, options))
						.forEach((file) => {
							let basename;
							let query = "";
							let filename = file;
							const hash = compilation.hash;
							const querySplit = filename.indexOf("?");

							if(querySplit >= 0) {
								query = filename.substr(querySplit);
								filename = filename.substr(0, querySplit);
							}
<<<<<<< HEAD
							basename = filename.includes("/") ?
								filename.substr(filename.lastIndexOf("/") + 1) :
								filename;
=======

							const lastSlashIndex = filename.lastIndexOf("/");

							if(lastSlashIndex === -1) {
								basename = filename;
							} else {
								basename = filename.substr(lastSlashIndex + 1);
							}
>>>>>>> 33f518bb

							const comment = compilation.getPath(banner, {
								hash,
								chunk,
								filename,
								basename,
								query,
							});

							return compilation.assets[file] = new ConcatSource(comment, "\n", compilation.assets[file]);
						});
				});
			});
		});
	}
}

module.exports = BannerPlugin;<|MERGE_RESOLUTION|>--- conflicted
+++ resolved
@@ -53,11 +53,6 @@
 								query = filename.substr(querySplit);
 								filename = filename.substr(0, querySplit);
 							}
-<<<<<<< HEAD
-							basename = filename.includes("/") ?
-								filename.substr(filename.lastIndexOf("/") + 1) :
-								filename;
-=======
 
 							const lastSlashIndex = filename.lastIndexOf("/");
 
@@ -66,7 +61,6 @@
 							} else {
 								basename = filename.substr(lastSlashIndex + 1);
 							}
->>>>>>> 33f518bb
 
 							const comment = compilation.getPath(banner, {
 								hash,
